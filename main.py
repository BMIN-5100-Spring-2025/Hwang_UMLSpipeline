--- conflicted
+++ resolved
@@ -6,16 +6,11 @@
 from processor import NLPProcessor
 from embeddings import ConceptEmbedder
 from visualizer import ConceptVisualizer
-<<<<<<< HEAD
-import os
-import logging
-=======
 from document_embedder import DocumentEmbedder
 import os
 import logging
 from collections import defaultdict
 import math
->>>>>>> 7a731ed7
 
 # S3 utilities for modular data movement
 try:
@@ -127,7 +122,6 @@
     if mode == 'fargate' and download_from_s3 and s3_bucket:
         logging.info(f"[Fargate] Downloading input from s3://{s3_bucket}/{input_prefix} to {input_dir}")
         input_dir.mkdir(parents=True, exist_ok=True)
-<<<<<<< HEAD
         download_from_s3(s3_bucket, input_prefix, input_dir) # Download primary input
 
         # --- Download UMLS data --- 
@@ -178,18 +172,6 @@
         logging.info(f"Set UMLS path to: {config.umls_path}")
         logging.info(f"Set Embeddings path to: {config.embeddings_path}")
         logging.info(f"Set MRREL path to: {config.mrrel_path}")
-=======
-        download_from_s3(s3_bucket, input_prefix, input_dir)
-        # Update config.input_file to point to the downloaded file (assume single file for now)
-        files = [f for f in input_dir.iterdir() if f.suffix in ['.csv', '.txt']]
-        if files:
-            config.input_file = str(files[0])
-        else:
-            raise RuntimeError(f"No input file found in {input_dir} after S3 download.")
-        # Set output file to output_dir
-        output_dir.mkdir(parents=True, exist_ok=True)
-        config.output_file = str(output_dir / 'output.jsonl')
->>>>>>> 7a731ed7
 
     # Initialize NLP pipeline
     nlp = initialize_nlp()
